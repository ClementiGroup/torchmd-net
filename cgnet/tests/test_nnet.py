# Author: Nick Charron
# Contributors: Brooke Husic, Dominik Lemm

import numpy as np
import torch
import torch.nn as nn
from sklearn.linear_model import LinearRegression
from sklearn.metrics import mean_squared_error as mse
<<<<<<< HEAD
from cgnet.network.nnet import CGnet, LinearLayer, ForceLoss, RepulsionLayer

from cgnet.feature import ProteinBackboneStatistics, ProteinBackboneFeature

=======
from cgnet.network import CGnet, LinearLayer, HarmonicLayer, ForceLoss
from cgnet.feature import ProteinBackboneFeature, ProteinBackboneStatistics
>>>>>>> a80fd387

# Random test data
x0 = torch.rand((50, 1), requires_grad=True)
slope = np.random.randn()
noise = 0.7*torch.rand((50, 1))
y0 = x0.detach()*slope + noise

# Random linear protein
num_examples = np.random.randint(10, 30)
num_beads = np.random.randint(5, 10)
coords = torch.randn((num_examples, num_beads, 3), requires_grad=True)
stats = ProteinBackboneStatistics(coords.detach().numpy())
<<<<<<< HEAD
bondsdict = stats.get_bond_constants()
#bonds = dict((k, bondsdict[k]) for k in [(i, i+1) for i in range(num_beads-1)])
repul_distances = [i for i in stats.distances if abs(i[0]-i[1]) > 2]
=======
bondsdict = stats.get_bond_constants(flip_dict=True, zscores=True)
bonds = dict((k, bondsdict[k]) for k in [(i, i+1) for i in range(num_beads-1)])
>>>>>>> a80fd387


def test_linear_layer():
    # Tests LinearLayer function for bias logic and input/output size

    rand = np.random.randint(1, 11)
    layers = LinearLayer(1, rand, activation=None, bias=True)
    rands = 3 * [rand]
    biases = list(np.random.randint(2, size=3))
    for r, bias in zip(rands, biases):
        layers += LinearLayer(r, r, activation=nn.ReLU(),
                              bias=bool(bias), dropout=0.3)
    layers += LinearLayer(rand, 1, activation=None, bias=False)
    biases = [1] + biases + [0]
    linears = [l for l in layers if isinstance(l, nn.Linear)]
    for layer, bias in zip(linears, biases):
        if isinstance(layer, nn.Linear):
            if layer.bias is not None:
                np.testing.assert_equal(bool(layer.bias.data[0]), bool(bias))
            else:
                np.testing.assert_equal(bool(layer.bias), bool(bias))
    seq = nn.Sequential(*layers)
    y = seq(x0)

    np.testing.assert_equal(x0.size(), y.size())

def test_repulsion_layer():
    # Tests RepulsionLayer class for calculation and output size
    print(bondsdict)
    print(stats.distances)
    repulsion_potential = RepulsionLayer(repul_distances, excluded_volume=5.5,
                           exponent=6.0, descriptions=stats.descriptions,
                           feature_type='Distances')
    feat_layer = ProteinBackboneFeature()
    feat = feat_layer(coords)
    energy = repulsion_potential(feat[:, repulsion_potential.feat_idx])

    np.testing.assert_equal(energy.size(), (num_examples, 1))

def test_harmonic_layer():
    # Tests HarmonicLayer class for calculation and output size

    harmonic_potential = HarmonicLayer(bonds, descriptions=stats.descriptions,
                                       feature_type='Distances')
    feat_layer = ProteinBackboneFeature()
    feat = feat_layer(coords)
    energy = harmonic_potential(feat[:, harmonic_potential.feat_idx])

    np.testing.assert_equal(energy.size(), (num_examples, 1))


def test_cgnet():
    # Tests CGnet class criterion attribute, architecture size, and network
    # output size. Also tests prior embedding.

    harmonic_potential = HarmonicLayer(bonds, descriptions=stats.descriptions,
                                       feature_type='Distances')
    feature_layer = ProteinBackboneFeature()
    num_feats = feature_layer(coords).size()[1]

    rand = np.random.randint(1, 10)
    arch = LinearLayer(num_feats, rand, bias=True, activation=nn.Tanh())\
        + LinearLayer(rand, rand, bias=True, activation=nn.Tanh())\
<<<<<<< HEAD
        + LinearLayer(rand, rand, bias=True, activation=nn.Tanh())\
        + LinearLayer(rand, rand, bias=True, activation=nn.Tanh())\
        + LinearLayer(rand, rand, bias=True, activation=nn.Tanh())\
        + LinearLayer(rand, 1, bias=True, activation=nn.Tanh())\
=======
        + LinearLayer(rand, 1, bias=True, activation=None)\
>>>>>>> a80fd387

    model = CGnet(arch, ForceLoss(), feature=ProteinBackboneFeature(),
                  priors=[harmonic_potential])
    np.testing.assert_equal(True, model.priors is not None)
    np.testing.assert_equal(len(arch), model.arch.__len__())
    np.testing.assert_equal(True, isinstance(model.criterion, ForceLoss))
    np.testing.assert_equal(True, isinstance(model.arch, nn.Sequential))
    np.testing.assert_equal(True, isinstance(model.priors, nn.Sequential))

    energy, force = model.forward(coords)
    np.testing.assert_equal(energy.size(), (coords.size()[0], 1))
    np.testing.assert_equal(force.size(), coords.size())


def test_linear_regression():
    # Comparison of CGnet with sklearn linear regression for linear force

    # Notes
    # -----
    # This test is quite forgiving in comparing the sklearn/CGnet results
    # for learning a linear force feild/quadratic potential because the decimal
    # accuracy is set to one decimal point. It could be lower, but the test
    # might then occassionaly fail due to stochastic reasons associated with
    # the dataset and the limited training routine.

    layers = LinearLayer(1, 15, activation=nn.Softplus(), bias=True)
    layers += LinearLayer(15, 15, activation=nn.Softplus(), bias=True)
    layers += LinearLayer(15, 1, activation=nn.Softplus(), bias=True)
    model = CGnet(layers, ForceLoss())
    optimizer = torch.optim.Adam(model.parameters(), lr=0.05, weight_decay=0)
    epochs = 35
    for i in range(epochs):
        optimizer.zero_grad()
        U, F = model.forward(x0)
        loss = model.criterion(F, y0)
        loss.backward()
        optimizer.step()
    loss = loss.data.numpy()

    # sklearn model for comparison
    x = x0.detach().numpy()
    y = y0.numpy()

    lrg = LinearRegression()
    reg = lrg.fit(x, y)
    y_pred = reg.predict(x)

    np.testing.assert_almost_equal(mse(y, y_pred), loss, decimal=1)<|MERGE_RESOLUTION|>--- conflicted
+++ resolved
@@ -6,15 +6,8 @@
 import torch.nn as nn
 from sklearn.linear_model import LinearRegression
 from sklearn.metrics import mean_squared_error as mse
-<<<<<<< HEAD
 from cgnet.network.nnet import CGnet, LinearLayer, ForceLoss, RepulsionLayer
-
 from cgnet.feature import ProteinBackboneStatistics, ProteinBackboneFeature
-
-=======
-from cgnet.network import CGnet, LinearLayer, HarmonicLayer, ForceLoss
-from cgnet.feature import ProteinBackboneFeature, ProteinBackboneStatistics
->>>>>>> a80fd387
 
 # Random test data
 x0 = torch.rand((50, 1), requires_grad=True)
@@ -27,14 +20,9 @@
 num_beads = np.random.randint(5, 10)
 coords = torch.randn((num_examples, num_beads, 3), requires_grad=True)
 stats = ProteinBackboneStatistics(coords.detach().numpy())
-<<<<<<< HEAD
-bondsdict = stats.get_bond_constants()
-#bonds = dict((k, bondsdict[k]) for k in [(i, i+1) for i in range(num_beads-1)])
-repul_distances = [i for i in stats.distances if abs(i[0]-i[1]) > 2]
-=======
 bondsdict = stats.get_bond_constants(flip_dict=True, zscores=True)
 bonds = dict((k, bondsdict[k]) for k in [(i, i+1) for i in range(num_beads-1)])
->>>>>>> a80fd387
+repul_distances = [i for i in stats.distances if abs(i[0]-i[1]) > 2]
 
 
 def test_linear_layer():
@@ -98,14 +86,9 @@
     rand = np.random.randint(1, 10)
     arch = LinearLayer(num_feats, rand, bias=True, activation=nn.Tanh())\
         + LinearLayer(rand, rand, bias=True, activation=nn.Tanh())\
-<<<<<<< HEAD
-        + LinearLayer(rand, rand, bias=True, activation=nn.Tanh())\
         + LinearLayer(rand, rand, bias=True, activation=nn.Tanh())\
         + LinearLayer(rand, rand, bias=True, activation=nn.Tanh())\
         + LinearLayer(rand, 1, bias=True, activation=nn.Tanh())\
-=======
-        + LinearLayer(rand, 1, bias=True, activation=None)\
->>>>>>> a80fd387
 
     model = CGnet(arch, ForceLoss(), feature=ProteinBackboneFeature(),
                   priors=[harmonic_potential])
