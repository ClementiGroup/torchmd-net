--- conflicted
+++ resolved
@@ -219,17 +219,9 @@
             Shape [n_frames, n_beads, n_neighbors]
 
         """
-<<<<<<< HEAD
-        # TODO @Dom we need an all torch version of this. is it possible?
-        if isinstance(distances, torch.Tensor):
-            n_frames, n_beads, n_neighbors = distances.size()
-        if isinstance(distances, np.ndarray):
-            n_frames, n_beads, n_neighbors = distances.shape
-=======
         self.check_array_vs_tensor(distances, 'distances')
 
         n_frames, n_beads, n_neighbors = distances.shape
->>>>>>> d3322a53
 
         # Create a simple neighbor list of shape [n_frames, n_beads, n_neighbors]
         # in which every bead sees each other but themselves.
@@ -245,11 +237,6 @@
         # TODO @Dom we need an all torch version of this. is it possible?
         # it would be better to avoid detaching from the computational graph
         if cutoff is not None:
-<<<<<<< HEAD
-            if isinstance(distances, torch.Tensor):
-                distances = distances.detach().numpy()
-=======
->>>>>>> d3322a53
             # Create an index mask for neighbors that are inside the cutoff
             neighbor_mask = distances < cutoff
             # Set the indices of beads outside the cutoff to 0
