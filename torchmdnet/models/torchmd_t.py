--- conflicted
+++ resolved
@@ -185,14 +185,8 @@
         return x + out
 
     def message(self, q_i, k_j, v_j, dk, dv, r_ij):
-<<<<<<< HEAD
-        # TODO: separate attention heads
-        attn = (q_i * k_j * dk).sum(dim=1)
-        attn = self.attn_activation(attn) * self.cutoff(r_ij)
-=======
         attn = (q_i * k_j * dk).sum(dim=-1)
         attn = self.attn_activation(attn) * self.cutoff(r_ij).unsqueeze(1)
->>>>>>> bbcb4800
         v_j = v_j * dv
         v_j = v_j * attn.unsqueeze(2)
         return v_j