--- conflicted
+++ resolved
@@ -27,12 +27,10 @@
 
     # representation network
     if args["model"] == "graph-network":
-<<<<<<< HEAD
+        from torchmdnet.models.torchmd_gn import TorchMD_GN
+
         # TODO: remove legacy
         args["aggr"] = args["aggr"] if "aggr" in args else "add"
-=======
-        from torchmdnet.models.torchmd_gn import TorchMD_GN
->>>>>>> 28fdcb54
 
         is_equivariant = False
         representation_model = TorchMD_GN(
